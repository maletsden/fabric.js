--- conflicted
+++ resolved
@@ -274,7 +274,15 @@
     equal(iText.text, 't\nt');
   });
 
-<<<<<<< HEAD
+  test('insertNewlineStyleObject', function() {
+    var iText = new fabric.IText('test\n');
+
+    equal(typeof iText.insertNewlineStyleObject, 'function');
+
+    iText.insertNewlineStyleObject(0, 4, true);
+    deepEqual(iText.styles, { '1': { '0': { } } });
+  });
+
   test('shiftLineStyles', function() {
     var iText = new fabric.IText('test\ntest\ntest', {
       styles: {
@@ -309,15 +317,6 @@
       }
     });
 
-=======
-  test('insertNewlineStyleObject', function() {
-    var iText = new fabric.IText('test\n');
-
-    equal(typeof iText.insertNewlineStyleObject, 'function');
-
-    iText.insertNewlineStyleObject(0, 4, true);
-    deepEqual(iText.styles, { '1': { '0': { } } });
->>>>>>> d5960898
   });
 
   test('selectWord', function() {
