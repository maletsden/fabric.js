(function() {

  var clone = fabric.util.object.clone;

  fabric.util.object.extend(fabric.IText.prototype, /** @lends fabric.IText.prototype */ {

    /**
     * Initializes all the interactive behavior of IText
     */
    initBehavior: function() {
      this.initAddedHandler();
      this.initRemovedHandler();
      this.initCursorSelectionHandlers();
      this.initDoubleClickSimulation();
    },

    /**
     * Initializes "selected" event handler
     */
    initSelectedHandler: function() {
      this.on('selected', function() {

        var _this = this;
        setTimeout(function() {
          _this.selected = true;
        }, 100);
      });
    },

    /**
     * Initializes "added" event handler
     */
    initAddedHandler: function() {
      var _this = this;
      this.on('added', function() {
        if (this.canvas && !this.canvas._hasITextHandlers) {
          this.canvas._hasITextHandlers = true;
          this._initCanvasHandlers();
        }

        // Track IText instances per-canvas. Only register in this array once added
        // to a canvas; we don't want to leak a reference to the instance forever
        // simply because it existed at some point.
        // (Might be added to a collection, but not on a canvas.)
        if (_this.canvas) {
          _this.canvas._iTextInstances = _this.canvas._iTextInstances || [];
          _this.canvas._iTextInstances.push(_this);
        }
      });
    },

    initRemovedHandler: function() {
      var _this = this;
      this.on('removed', function() {
        // (Might be removed from a collection, but not on a canvas.)
        if (_this.canvas) {
          _this.canvas._iTextInstances = _this.canvas._iTextInstances || [];
          fabric.util.removeFromArray(_this.canvas._iTextInstances, _this);
        }
      });
    },

    /**
     * @private
     */
    _initCanvasHandlers: function() {
      var _this = this;

      this.canvas.on('selection:cleared', function() {
        fabric.IText.prototype.exitEditingOnOthers(_this.canvas);
      });

      this.canvas.on('mouse:up', function() {
        if (_this.canvas._iTextInstances) {
          _this.canvas._iTextInstances.forEach(function(obj) {
            obj.__isMousedown = false;
          });
        }
      });

      this.canvas.on('object:selected', function() {
        fabric.IText.prototype.exitEditingOnOthers(_this.canvas);
      });
    },

    /**
     * @private
     */
    _tick: function() {
      this._currentTickState = this._animateCursor(this, 1, this.cursorDuration, '_onTickComplete');
    },

    /**
     * @private
     */
    _animateCursor: function(obj, targetOpacity, duration, completeMethod) {

      var tickState;

      tickState = {
        isAborted: false,
        abort: function() {
          this.isAborted = true;
        },
      };

      obj.animate('_currentCursorOpacity', targetOpacity, {
        duration: duration,
        onComplete: function() {
          if (!tickState.isAborted) {
            obj[completeMethod]();
          }
        },
        onChange: function() {
          if (obj.canvas) {
            obj.canvas.clearContext(obj.canvas.contextTop || obj.ctx);
            obj.renderCursorOrSelection();
          }
        },
        abort: function() {
          return tickState.isAborted;
        }
      });
      return tickState;
    },

    /**
     * @private
     */
    _onTickComplete: function() {

      var _this = this;

      if (this._cursorTimeout1) {
        clearTimeout(this._cursorTimeout1);
      }
      this._cursorTimeout1 = setTimeout(function() {
        _this._currentTickCompleteState = _this._animateCursor(_this, 0, this.cursorDuration / 2, '_tick');
      }, 100);
    },

    /**
     * Initializes delayed cursor
     */
    initDelayedCursor: function(restart) {
      var _this = this,
          delay = restart ? 0 : this.cursorDelay;

      this._currentTickState && this._currentTickState.abort();
      this._currentTickCompleteState && this._currentTickCompleteState.abort();
      clearTimeout(this._cursorTimeout1);
      this._currentCursorOpacity = 1;
      if (this.canvas) {
        this.canvas.clearContext(this.canvas.contextTop || this.ctx);
        this.renderCursorOrSelection();
      }
      if (this._cursorTimeout2) {
        clearTimeout(this._cursorTimeout2);
      }
      this._cursorTimeout2 = setTimeout(function() {
        _this._tick();
      }, delay);
    },

    /**
     * Aborts cursor animation and clears all timeouts
     */
    abortCursorAnimation: function() {
      this._currentTickState && this._currentTickState.abort();
      this._currentTickCompleteState && this._currentTickCompleteState.abort();

      clearTimeout(this._cursorTimeout1);
      clearTimeout(this._cursorTimeout2);

      this._currentCursorOpacity = 0;
      this.canvas && this.canvas.clearContext(this.canvas.contextTop || this.ctx);
    },

    /**
     * Selects entire text
     */
    selectAll: function() {
      this.setSelectionStart(0);
      this.setSelectionEnd(this.text.length);
    },

    /**
     * Returns selected text
     * @return {String}
     */
    getSelectedText: function() {
      return this.text.slice(this.selectionStart, this.selectionEnd);
    },

    /**
     * Find new selection index representing start of current word according to current selection index
     * @param {Number} startFrom Surrent selection index
     * @return {Number} New selection index
     */
    findWordBoundaryLeft: function(startFrom) {
      var offset = 0, index = startFrom - 1;

      // remove space before cursor first
      if (this._reSpace.test(this.text.charAt(index))) {
        while (this._reSpace.test(this.text.charAt(index))) {
          offset++;
          index--;
        }
      }
      while (/\S/.test(this.text.charAt(index)) && index > -1) {
        offset++;
        index--;
      }

      return startFrom - offset;
    },

    /**
     * Find new selection index representing end of current word according to current selection index
     * @param {Number} startFrom Current selection index
     * @return {Number} New selection index
     */
    findWordBoundaryRight: function(startFrom) {
      var offset = 0, index = startFrom;

      // remove space after cursor first
      if (this._reSpace.test(this.text.charAt(index))) {
        while (this._reSpace.test(this.text.charAt(index))) {
          offset++;
          index++;
        }
      }
      while (/\S/.test(this.text.charAt(index)) && index < this.text.length) {
        offset++;
        index++;
      }

      return startFrom + offset;
    },

    /**
     * Find new selection index representing start of current line according to current selection index
     * @param {Number} startFrom Current selection index
     * @return {Number} New selection index
     */
    findLineBoundaryLeft: function(startFrom) {
      var offset = 0, index = startFrom - 1;

      while (!/\n/.test(this.text.charAt(index)) && index > -1) {
        offset++;
        index--;
      }

      return startFrom - offset;
    },

    /**
     * Find new selection index representing end of current line according to current selection index
     * @param {Number} startFrom Current selection index
     * @return {Number} New selection index
     */
    findLineBoundaryRight: function(startFrom) {
      var offset = 0, index = startFrom;

      while (!/\n/.test(this.text.charAt(index)) && index < this.text.length) {
        offset++;
        index++;
      }

      return startFrom + offset;
    },

    /**
     * Returns number of newlines in selected text
     * @return {Number} Number of newlines in selected text
     */
    getNumNewLinesInSelectedText: function() {
      var selectedText = this.getSelectedText(),
          numNewLines = 0;

      for (var i = 0, len = selectedText.length; i < len; i++) {
        if (selectedText[i] === '\n') {
          numNewLines++;
        }
      }
      return numNewLines;
    },

    /**
     * Finds index corresponding to beginning or end of a word
     * @param {Number} selectionStart Index of a character
     * @param {Number} direction: 1 or -1
     * @return {Number} Index of the beginning or end of a word
     */
    searchWordBoundary: function(selectionStart, direction) {
      var index = this._reSpace.test(this.text.charAt(selectionStart)) ? selectionStart - 1 : selectionStart,
          _char = this.text.charAt(index),
          reNonWord = /[ \n\.,;!\?\-]/;

      while (!reNonWord.test(_char) && index > 0 && index < this.text.length) {
        index += direction;
        _char = this.text.charAt(index);
      }
      if (reNonWord.test(_char) && _char !== '\n') {
        index += direction === 1 ? 0 : 1;
      }
      return index;
    },

    /**
     * Selects a word based on the index
     * @param {Number} selectionStart Index of a character
     */
    selectWord: function(selectionStart) {
      var newSelectionStart = this.searchWordBoundary(selectionStart, -1), /* search backwards */
          newSelectionEnd = this.searchWordBoundary(selectionStart, 1); /* search forward */

      this.setSelectionStart(newSelectionStart);
      this.setSelectionEnd(newSelectionEnd);
    },

    /**
     * Selects a line based on the index
     * @param {Number} selectionStart Index of a character
     */
    selectLine: function(selectionStart) {
      var newSelectionStart = this.findLineBoundaryLeft(selectionStart),
          newSelectionEnd = this.findLineBoundaryRight(selectionStart);

      this.setSelectionStart(newSelectionStart);
      this.setSelectionEnd(newSelectionEnd);
    },

    /**
     * Enters editing state
     * @return {fabric.IText} thisArg
     * @chainable
     */
    enterEditing: function() {
      if (this.isEditing || !this.editable) {
        return;
      }

      if (this.canvas) {
        this.exitEditingOnOthers(this.canvas);
      }

      this.isEditing = true;

      this.initHiddenTextarea();
      this.hiddenTextarea.focus();
      this._updateTextarea();
      this._saveEditingProps();
      this._setEditingProps();

      this._tick();
      this.fire('editing:entered');

      if (!this.canvas) {
        return this;
      }

      this.canvas.renderAll();
      this.canvas.fire('text:editing:entered', { target: this });
      this.initMouseMoveHandler();
      return this;
    },

    exitEditingOnOthers: function(canvas) {
      if (canvas._iTextInstances) {
        canvas._iTextInstances.forEach(function(obj) {
          obj.selected = false;
          if (obj.isEditing) {
            obj.exitEditing();
          }
        });
      }
    },

    /**
     * Initializes "mousemove" event handler
     */
    initMouseMoveHandler: function() {
      var _this = this;
      this.canvas.on('mouse:move',  function(options) {
        if (!_this.__isMousedown || !_this.isEditing) {
          return;
        }

        var newSelectionStart = _this.getSelectionStartFromPointer(options.e);
        if (newSelectionStart >= _this.__selectionStartOnMouseDown) {
          _this.setSelectionStart(_this.__selectionStartOnMouseDown);
          _this.setSelectionEnd(newSelectionStart);
        }
        else {
          _this.setSelectionStart(newSelectionStart);
          _this.setSelectionEnd(_this.__selectionStartOnMouseDown);
        }
      });
    },

    /**
     * @private
     */
    _setEditingProps: function() {
      this.hoverCursor = 'text';

      if (this.canvas) {
        this.canvas.defaultCursor = this.canvas.moveCursor = 'text';
      }

      this.borderColor = this.editingBorderColor;

      this.hasControls = this.selectable = false;
      this.lockMovementX = this.lockMovementY = true;
    },

    /**
     * @private
     */
    _updateTextarea: function() {
      if (!this.hiddenTextarea) {
        return;
      }

      this.hiddenTextarea.value = this.text;
      this.hiddenTextarea.selectionStart = this.selectionStart;
      this.hiddenTextarea.selectionEnd = this.selectionEnd;
    },

    /**
     * @private
     */
    _saveEditingProps: function() {
      this._savedProps = {
        hasControls: this.hasControls,
        borderColor: this.borderColor,
        lockMovementX: this.lockMovementX,
        lockMovementY: this.lockMovementY,
        hoverCursor: this.hoverCursor,
        defaultCursor: this.canvas && this.canvas.defaultCursor,
        moveCursor: this.canvas && this.canvas.moveCursor
      };
    },

    /**
     * @private
     */
    _restoreEditingProps: function() {
      if (!this._savedProps) {
        return;
      }

      this.hoverCursor = this._savedProps.overCursor;
      this.hasControls = this._savedProps.hasControls;
      this.borderColor = this._savedProps.borderColor;
      this.lockMovementX = this._savedProps.lockMovementX;
      this.lockMovementY = this._savedProps.lockMovementY;

      if (this.canvas) {
        this.canvas.defaultCursor = this._savedProps.defaultCursor;
        this.canvas.moveCursor = this._savedProps.moveCursor;
      }
    },

    /**
     * Exits from editing state
     * @return {fabric.IText} thisArg
     * @chainable
     */
    exitEditing: function() {

      this.selected = false;
      this.isEditing = false;
      this.selectable = true;

      this.selectionEnd = this.selectionStart;
      this.hiddenTextarea && this.canvas && this.hiddenTextarea.parentNode.removeChild(this.hiddenTextarea);
      this.hiddenTextarea = null;

      this.abortCursorAnimation();
      this._restoreEditingProps();
      this._currentCursorOpacity = 0;

      this.fire('editing:exited');
      this.canvas && this.canvas.fire('text:editing:exited', { target: this });

      return this;
    },

    /**
     * @private
     */
    _removeExtraneousStyles: function() {
      for (var prop in this.styles) {
        if (!this._textLines[prop]) {
          delete this.styles[prop];
        }
      }
    },

    /**
     * @private
     */
    _removeCharsFromTo: function(start, end) {
      while (end !== start) {
        this._removeSingleCharAndStyle(start + 1);
        end--;
      }
      this.setSelectionStart(start);
    },

    _removeSingleCharAndStyle: function(index) {
      var isBeginningOfLine = this.text[index - 1] === '\n',
          indexStyle = isBeginningOfLine ? index : index - 1;
      this.removeStyleObject(isBeginningOfLine, indexStyle);
      this.text = this.text.slice(0, index - 1) +
                  this.text.slice(index);

      this._textLines = this.text.split(this._reNewline);
    },

    /**
     * Inserts a character where cursor is (replacing selection if one exists)
     * @param {String} _chars Characters to insert
     */
    insertChars: function(_chars, useCopiedStyle) {
      if (this.selectionEnd - this.selectionStart > 1) {
        this._removeCharsFromTo(this.selectionStart, this.selectionEnd);
        this.setSelectionEnd(this.selectionStart);
      }
      var isEndOfLine = this.text[this.selectionStart] === '\n';
      this.text = this.text.slice(0, this.selectionStart) +
                  _chars + this.text.slice(this.selectionEnd);
      this.insertStyleObjects(_chars, isEndOfLine, useCopiedStyle);
      this.setSelectionStart(this.selectionStart + _chars.length);
      this.setSelectionEnd(this.selectionStart);

      this.canvas && this.canvas.renderAll();

      this.setCoords();
      this.fire('changed');
      this.canvas && this.canvas.fire('text:changed', { target: this });
    },

    /**
     * Inserts new style object
     * @param {Number} lineIndex Index of a line
     * @param {Number} charIndex Index of a char
     * @param {Boolean} isEndOfLine True if it's end of line
     */
    insertNewlineStyleObject: function(lineIndex, charIndex, isEndOfLine) {

      this.shiftLineStyles(lineIndex, +1);

      if (!this.styles[lineIndex + 1]) {
        this.styles[lineIndex + 1] = { };
      }

      var currentCharStyle = this.styles[lineIndex][charIndex - 1],
          newLineStyles = { };

<<<<<<< HEAD
=======
      if (this.styles[lineIndex] && this.styles[lineIndex][charIndex - 1]) {
        currentCharStyle = this.styles[lineIndex][charIndex - 1];
      }

>>>>>>> d5960898
      // if there's nothing after cursor,
      // we clone current char style onto the next (otherwise empty) line
      if (isEndOfLine) {
        newLineStyles[0] = clone(currentCharStyle);
        this.styles[lineIndex + 1] = newLineStyles;
      }
      // otherwise we clone styles of all chars
      // after cursor onto the next line, from the beginning
      else {
        for (var index in this.styles[lineIndex]) {
          if (parseInt(index, 10) >= charIndex) {
            newLineStyles[parseInt(index, 10) - charIndex] = this.styles[lineIndex][index];
            // remove lines from the previous line since they're on a new line now
            delete this.styles[lineIndex][index];
          }
        }
        this.styles[lineIndex + 1] = newLineStyles;
      }
      this._clearCache();
    },

    /**
     * Inserts style object for a given line/char index
     * @param {Number} lineIndex Index of a line
     * @param {Number} charIndex Index of a char
     * @param {Object} [style] Style object to insert, if given
     */
    insertCharStyleObject: function(lineIndex, charIndex, style) {

      var currentLineStyles = this.styles[lineIndex],
          currentLineStylesCloned = clone(currentLineStyles);

      if (charIndex === 0 && !style) {
        charIndex = 1;
      }

      // shift all char styles by 1 forward
      // 0,1,2,3 -> (charIndex=2) -> 0,1,3,4 -> (insert 2) -> 0,1,2,3,4
      for (var index in currentLineStylesCloned) {
        var numericIndex = parseInt(index, 10);
        if (numericIndex >= charIndex) {
          currentLineStyles[numericIndex + 1] = currentLineStylesCloned[numericIndex];
          //delete currentLineStyles[index];
        }
      }

      this.styles[lineIndex][charIndex] =
        style || clone(currentLineStyles[charIndex - 1]);
      this._clearCache();
    },

    /**
     * Inserts style object(s)
     * @param {String} _chars Characters at the location where style is inserted
     * @param {Boolean} isEndOfLine True if it's end of line
     * @param {Boolean} [useCopiedStyle] Style to insert
     */
    insertStyleObjects: function(_chars, isEndOfLine, useCopiedStyle) {
      // removed shortcircuit over isEmptyStyles

      var cursorLocation = this.get2DCursorLocation(),
          lineIndex = cursorLocation.lineIndex,
          charIndex = cursorLocation.charIndex;

      if (!this.styles[lineIndex]) {
        this.styles[lineIndex] = { };
      }

      if (_chars === '\n') {
        this.insertNewlineStyleObject(lineIndex, charIndex, isEndOfLine);
      }
      else {
        if (useCopiedStyle) {
          this._insertStyles(this.copiedStyles);
        }
        else {
          // TODO: support multiple style insertion if _chars.length > 1
          this.insertCharStyleObject(lineIndex, charIndex);
        }
      }
    },

    /**
     * @private
     */
    _insertStyles: function(styles) {
      for (var i = 0, len = styles.length; i < len; i++) {

        var cursorLocation = this.get2DCursorLocation(this.selectionStart + i),
            lineIndex = cursorLocation.lineIndex,
            charIndex = cursorLocation.charIndex;

        this.insertCharStyleObject(lineIndex, charIndex, styles[i]);
      }
    },

    /**
     * Shifts line styles up or down
     * @param {Number} lineIndex Index of a line
     * @param {Number} offset Can be -1 or +1
     */
    shiftLineStyles: function(lineIndex, offset) {
      // shift all line styles by 1 upward
      var clonedStyles = clone(this.styles);
      for (var line in this.styles) {
        var numericLine = parseInt(line, 10);
        if (numericLine > lineIndex) {
          this.styles[numericLine + offset] = clonedStyles[numericLine];
<<<<<<< HEAD
          if (!clonedStyles[numericLine - offset]) {
            delete this.styles[numericLine];
          }
=======
>>>>>>> d5960898
        }
      }
      //TODO: evaluate if delete old style lines with offset -1
    },

    /**
     * Removes style object
     * @param {Boolean} isBeginningOfLine True if cursor is at the beginning of line
     * @param {Number} [index] Optional index. When not given, current selectionStart is used.
     */
    removeStyleObject: function(isBeginningOfLine, index) {

      var cursorLocation = this.get2DCursorLocation(index),
          lineIndex = cursorLocation.lineIndex,
          charIndex = cursorLocation.charIndex;

      if (isBeginningOfLine) {

        var textOnPreviousLine = this._textLines[lineIndex - 1],
            newCharIndexOnPrevLine = textOnPreviousLine
              ? textOnPreviousLine.length
              : 0;

        if (!this.styles[lineIndex - 1]) {
          this.styles[lineIndex - 1] = { };
        }

        for (charIndex in this.styles[lineIndex]) {
          this.styles[lineIndex - 1][parseInt(charIndex, 10) + newCharIndexOnPrevLine]
            = this.styles[lineIndex][charIndex];
        }

        this.shiftLineStyles(lineIndex, -1);

      }
      else {
        var currentLineStyles = this.styles[lineIndex];

        if (currentLineStyles) {
          delete currentLineStyles[charIndex];
          //console.log('deleting', lineIndex, charIndex + offset);
        }

        var currentLineStylesCloned = clone(currentLineStyles);

        // shift all styles by 1 backwards
        for (var i in currentLineStylesCloned) {
          var numericIndex = parseInt(i, 10);
          if (numericIndex >= charIndex && numericIndex !== 0) {
            currentLineStyles[numericIndex - 1] = currentLineStylesCloned[numericIndex];
            delete currentLineStyles[numericIndex];
          }
        }
      }
    },

    /**
     * Inserts new line
     */
    insertNewline: function() {
      this.insertChars('\n');
    }
  });
})();<|MERGE_RESOLUTION|>--- conflicted
+++ resolved
@@ -557,16 +557,13 @@
         this.styles[lineIndex + 1] = { };
       }
 
-      var currentCharStyle = this.styles[lineIndex][charIndex - 1],
+      var currentCharStyle = { },
           newLineStyles = { };
 
-<<<<<<< HEAD
-=======
       if (this.styles[lineIndex] && this.styles[lineIndex][charIndex - 1]) {
         currentCharStyle = this.styles[lineIndex][charIndex - 1];
       }
 
->>>>>>> d5960898
       // if there's nothing after cursor,
       // we clone current char style onto the next (otherwise empty) line
       if (isEndOfLine) {
@@ -675,12 +672,9 @@
         var numericLine = parseInt(line, 10);
         if (numericLine > lineIndex) {
           this.styles[numericLine + offset] = clonedStyles[numericLine];
-<<<<<<< HEAD
-          if (!clonedStyles[numericLine - offset]) {
+          if(!clonedStyles[numericLine - offset]) {
             delete this.styles[numericLine];
           }
-=======
->>>>>>> d5960898
         }
       }
       //TODO: evaluate if delete old style lines with offset -1
