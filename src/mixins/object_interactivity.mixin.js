(function(){

  var degreesToRadians = fabric.util.degreesToRadians,
      isVML = typeof G_vmlCanvasManager !== 'undefined';

  fabric.util.object.extend(fabric.Object.prototype, /** @lends fabric.Object.prototype */ {

    /**
     * The object interactivity controls.
     * @private
     */
    _controlsVisibility: null,

    /**
     * Determines which corner has been clicked
     * @private
     * @param {Object} pointer The pointer indicating the mouse position
     * @return {String|Boolean} corner code (tl, tr, bl, br, etc.), or false if nothing is found
     */
    _findTargetCorner: function(pointer) {
      if (!this.hasControls || !this.active) return false;

<<<<<<< HEAD
      var pointer = this.canvas.getPointer(e, true),
          ex = pointer.x,
=======
      var ex = pointer.x,
>>>>>>> 53bf9d32
          ey = pointer.y,
          xPoints,
          lines;

      for (var i in this.oCoords) {

        if (!this.isControlVisible(i)) {
          continue;
        }

        if (i === 'mtr' && !this.hasRotatingPoint) {
          continue;
        }

        if (this.get('lockUniScaling') &&
           (i === 'mt' || i === 'mr' || i === 'mb' || i === 'ml')) {
          continue;
        }

        lines = this._getImageLines(this.oCoords[i].corner);

        // debugging

        // canvas.contextTop.fillRect(lines.bottomline.d.x, lines.bottomline.d.y, 2, 2);
        // canvas.contextTop.fillRect(lines.bottomline.o.x, lines.bottomline.o.y, 2, 2);

        // canvas.contextTop.fillRect(lines.leftline.d.x, lines.leftline.d.y, 2, 2);
        // canvas.contextTop.fillRect(lines.leftline.o.x, lines.leftline.o.y, 2, 2);

        // canvas.contextTop.fillRect(lines.topline.d.x, lines.topline.d.y, 2, 2);
        // canvas.contextTop.fillRect(lines.topline.o.x, lines.topline.o.y, 2, 2);

        // canvas.contextTop.fillRect(lines.rightline.d.x, lines.rightline.d.y, 2, 2);
        // canvas.contextTop.fillRect(lines.rightline.o.x, lines.rightline.o.y, 2, 2);

        xPoints = this._findCrossPoints({ x: ex, y: ey }, lines);
        if (xPoints !== 0 && xPoints % 2 === 1) {
          this.__corner = i;
          return i;
        }
      }
      return false;
    },

    /**
     * Sets the coordinates of the draggable boxes in the corners of
     * the image used to scale/rotate it.
     * @private
     */
    _setCornerCoords: function() {
      var coords = this.oCoords,
          theta = degreesToRadians(this.angle),
          newTheta = degreesToRadians(45 - this.angle),
          cornerHypotenuse = Math.sqrt(2 * Math.pow(this.cornerSize, 2)) / 2,
          cosHalfOffset = cornerHypotenuse * Math.cos(newTheta),
          sinHalfOffset = cornerHypotenuse * Math.sin(newTheta),
          sinTh = Math.sin(theta),
          cosTh = Math.cos(theta);

      coords.tl.corner = {
        tl: {
          x: coords.tl.x - sinHalfOffset,
          y: coords.tl.y - cosHalfOffset
        },
        tr: {
          x: coords.tl.x + cosHalfOffset,
          y: coords.tl.y - sinHalfOffset
        },
        bl: {
          x: coords.tl.x - cosHalfOffset,
          y: coords.tl.y + sinHalfOffset
        },
        br: {
          x: coords.tl.x + sinHalfOffset,
          y: coords.tl.y + cosHalfOffset
        }
      };

      coords.tr.corner = {
        tl: {
          x: coords.tr.x - sinHalfOffset,
          y: coords.tr.y - cosHalfOffset
        },
        tr: {
          x: coords.tr.x + cosHalfOffset,
          y: coords.tr.y - sinHalfOffset
        },
        br: {
          x: coords.tr.x + sinHalfOffset,
          y: coords.tr.y + cosHalfOffset
        },
        bl: {
          x: coords.tr.x - cosHalfOffset,
          y: coords.tr.y + sinHalfOffset
        }
      };

      coords.bl.corner = {
        tl: {
          x: coords.bl.x - sinHalfOffset,
          y: coords.bl.y - cosHalfOffset
        },
        bl: {
          x: coords.bl.x - cosHalfOffset,
          y: coords.bl.y + sinHalfOffset
        },
        br: {
          x: coords.bl.x + sinHalfOffset,
          y: coords.bl.y + cosHalfOffset
        },
        tr: {
          x: coords.bl.x + cosHalfOffset,
          y: coords.bl.y - sinHalfOffset
        }
      };

      coords.br.corner = {
        tr: {
          x: coords.br.x + cosHalfOffset,
          y: coords.br.y - sinHalfOffset
        },
        bl: {
          x: coords.br.x - cosHalfOffset,
          y: coords.br.y + sinHalfOffset
        },
        br: {
          x: coords.br.x + sinHalfOffset,
          y: coords.br.y + cosHalfOffset
        },
        tl: {
          x: coords.br.x - sinHalfOffset,
          y: coords.br.y - cosHalfOffset
        }
      };

      coords.ml.corner = {
        tl: {
          x: coords.ml.x - sinHalfOffset,
          y: coords.ml.y - cosHalfOffset
        },
        tr: {
          x: coords.ml.x + cosHalfOffset,
          y: coords.ml.y - sinHalfOffset
        },
        bl: {
          x: coords.ml.x - cosHalfOffset,
          y: coords.ml.y + sinHalfOffset
        },
        br: {
          x: coords.ml.x + sinHalfOffset,
          y: coords.ml.y + cosHalfOffset
        }
      };

      coords.mt.corner = {
        tl: {
          x: coords.mt.x - sinHalfOffset,
          y: coords.mt.y - cosHalfOffset
        },
        tr: {
          x: coords.mt.x + cosHalfOffset,
          y: coords.mt.y - sinHalfOffset
        },
        bl: {
          x: coords.mt.x - cosHalfOffset,
          y: coords.mt.y + sinHalfOffset
        },
        br: {
          x: coords.mt.x + sinHalfOffset,
          y: coords.mt.y + cosHalfOffset
        }
      };

      coords.mr.corner = {
        tl: {
          x: coords.mr.x - sinHalfOffset,
          y: coords.mr.y - cosHalfOffset
        },
        tr: {
          x: coords.mr.x + cosHalfOffset,
          y: coords.mr.y - sinHalfOffset
        },
        bl: {
          x: coords.mr.x - cosHalfOffset,
          y: coords.mr.y + sinHalfOffset
        },
        br: {
          x: coords.mr.x + sinHalfOffset,
          y: coords.mr.y + cosHalfOffset
        }
      };

      coords.mb.corner = {
        tl: {
          x: coords.mb.x - sinHalfOffset,
          y: coords.mb.y - cosHalfOffset
        },
        tr: {
          x: coords.mb.x + cosHalfOffset,
          y: coords.mb.y - sinHalfOffset
        },
        bl: {
          x: coords.mb.x - cosHalfOffset,
          y: coords.mb.y + sinHalfOffset
        },
        br: {
          x: coords.mb.x + sinHalfOffset,
          y: coords.mb.y + cosHalfOffset
        }
      };

      coords.mtr.corner = {
        tl: {
          x: coords.mtr.x - sinHalfOffset + (sinTh * this.rotatingPointOffset),
          y: coords.mtr.y - cosHalfOffset - (cosTh * this.rotatingPointOffset)
        },
        tr: {
          x: coords.mtr.x + cosHalfOffset + (sinTh * this.rotatingPointOffset),
          y: coords.mtr.y - sinHalfOffset - (cosTh * this.rotatingPointOffset)
        },
        bl: {
          x: coords.mtr.x - cosHalfOffset + (sinTh * this.rotatingPointOffset),
          y: coords.mtr.y + sinHalfOffset - (cosTh * this.rotatingPointOffset)
        },
        br: {
          x: coords.mtr.x + sinHalfOffset + (sinTh * this.rotatingPointOffset),
          y: coords.mtr.y + cosHalfOffset - (cosTh * this.rotatingPointOffset)
        }
      };
    },
    /**
     * Draws borders of an object's bounding box.
     * Requires public properties: width, height
     * Requires public options: padding, borderColor
     * @param {CanvasRenderingContext2D} ctx Context to draw on
     * @return {fabric.Object} thisArg
     * @chainable
     */
    drawBorders: function(ctx) {
      if (!this.hasBorders) return this;

      var padding = this.padding,
          padding2 = padding * 2,
          strokeWidth = ~~(this.strokeWidth / 2) * 2; // Round down to even number

      ctx.save();

      ctx.globalAlpha = this.isMoving ? this.borderOpacityWhenMoving : 1;
      ctx.strokeStyle = this.borderColor;

      var scaleX = 1 / this._constrainScale(this.scaleX),
          scaleY = 1 / this._constrainScale(this.scaleY);

      ctx.lineWidth = 1 / this.borderScaleFactor;
      
      var vpt = this.canvas.viewportTransform,
          wh = fabric.util.transformPoint(new fabric.Point(this.getWidth(), this.getHeight()), vpt, true),
          sxy = fabric.util.transformPoint(new fabric.Point(scaleX, scaleY), vpt, true),
          w = wh.x,
          h = wh.y,
          sx= sxy.x,
          sy= sxy.y;
      if (this.group) {
        w = w * this.group.scaleX;
        h = h * this.group.scaleY;
      }

      ctx.strokeRect(
        ~~(-(w / 2) - padding - strokeWidth / 2 * sx) - 0.5, // offset needed to make lines look sharper
        ~~(-(h / 2) - padding - strokeWidth / 2 * sy) - 0.5,
        ~~(w + padding2 + strokeWidth * sx) + 1, // double offset needed to make lines look sharper
        ~~(h + padding2 + strokeWidth * sy) + 1
      );

      if (this.hasRotatingPoint && this.isControlVisible('mtr') && !this.get('lockRotation') && this.hasControls) {

        var rotateHeight = (
          this.flipY
            ? h + (strokeWidth * sx) + (padding * 2)
            : -h - (strokeWidth * sy) - (padding * 2)
        ) / 2;

        ctx.beginPath();
        ctx.moveTo(0, rotateHeight);
        ctx.lineTo(0, rotateHeight + (this.flipY ? this.rotatingPointOffset : -this.rotatingPointOffset));
        ctx.closePath();
        ctx.stroke();
      }

      ctx.restore();
      return this;
    },

    /**
     * Draws corners of an object's bounding box.
     * Requires public properties: width, height
     * Requires public options: cornerSize, padding
     * @param {CanvasRenderingContext2D} ctx Context to draw on
     * @return {fabric.Object} thisArg
     * @chainable
     */
    drawControls: function(ctx) {
      if (!this.hasControls) return this;

      var size = this.cornerSize,
          size2 = size / 2,
          strokeWidth2 = ~~(this.strokeWidth / 2), // half strokeWidth rounded down
          wh = fabric.util.transformPoint(new fabric.Point(this.getWidth(), this.getHeight()), this.canvas.viewportTransform, true),
          width = wh.x,
          height = wh.y,
          left = -(width / 2),
          top = -(height / 2),
          _left,
          _top,
          padding = this.padding,
          scaleOffset = size2,
          scaleOffsetSize = size2 - size,
          methodName = this.transparentCorners ? 'strokeRect' : 'fillRect';

      ctx.save();

      ctx.lineWidth = 1;

      ctx.globalAlpha = this.isMoving ? this.borderOpacityWhenMoving : 1;
      ctx.strokeStyle = ctx.fillStyle = this.cornerColor;

      // top-left
      this._drawControl('tl', ctx, methodName,
        left - scaleOffset - strokeWidth2 - padding,
        top - scaleOffset - strokeWidth2 - padding);

      // top-right
      this._drawControl('tr', ctx, methodName,
        left + width - scaleOffset + strokeWidth2 + padding,
        top - scaleOffset - strokeWidth2 - padding);

      // bottom-left
<<<<<<< HEAD
      this._drawControl('tr', ctx, methodName,
        left - scaleOffset - strokeWidth2 - padding,
        top + height + scaleOffsetSize + strokeWidth2 + padding);
=======
      this._drawControl('bl', ctx, methodName,
        left - scaleOffsetX - strokeWidth2 - paddingX,
        top + height + scaleOffsetSizeY + strokeWidth2 + paddingY);
>>>>>>> 53bf9d32

      // bottom-right
      this._drawControl('br', ctx, methodName,
        left + width + scaleOffsetSize + strokeWidth2 + padding,
        top + height + scaleOffsetSize + strokeWidth2 + padding);

      if (!this.get('lockUniScaling')) {

        // middle-top
        this._drawControl('mt', ctx, methodName,
          left + width/2 - scaleOffset,
          top - scaleOffset - strokeWidth2 - padding);

        // middle-bottom
        this._drawControl('mb', ctx, methodName,
          left + width/2 - scaleOffset,
          top + height + scaleOffsetSize + strokeWidth2 + padding);

        // middle-right
<<<<<<< HEAD
        this._drawControl('mb', ctx, methodName,
          left + width + scaleOffsetSize + strokeWidth2 + padding,
          top + height/2 - scaleOffset);
=======
        this._drawControl('mr', ctx, methodName,
          left + width + scaleOffsetSizeX + strokeWidth2 + paddingX,
          top + height/2 - scaleOffsetY);
>>>>>>> 53bf9d32

        // middle-left
        this._drawControl('ml', ctx, methodName,
          left - scaleOffset - strokeWidth2 - padding,
          top + height/2 - scaleOffset);
      }

      // middle-top-rotate
      if (this.hasRotatingPoint) {
        this._drawControl('mtr', ctx, methodName,
          left + width/2 - scaleOffset,
          this.flipY
            ? (top + height + this.rotatingPointOffset - this.cornerSize/2 + strokeWidth2 + padding)
            : (top - this.rotatingPointOffset - this.cornerSize/2 - strokeWidth2 - padding));
      }

      ctx.restore();

      return this;
    },

    /**
     * @private
     */
    _drawControl: function(control, ctx, methodName, left, top) {
      var size = this.cornerSize;

      if (this.isControlVisible(control)) {
        isVML || this.transparentCorners || ctx.clearRect(left, top, size, size);
        ctx[methodName](left, top, size, size);
      }
    },

    /**
     * Returns true if the specified control is visible, false otherwise.
     * @param {String} controlName The name of the control. Possible values are 'tl', 'tr', 'br', 'bl', 'ml', 'mt', 'mr', 'mb', 'mtr'.
     * @returns {Boolean} true if the specified control is visible, false otherwise
     */
    isControlVisible: function(controlName) {
      return this._getControlsVisibility()[controlName];
    },

    /**
     * Sets the visibility of the specified control.
     * @param {String} controlName The name of the control. Possible values are 'tl', 'tr', 'br', 'bl', 'ml', 'mt', 'mr', 'mb', 'mtr'.
     * @param {Boolean} visible true to set the specified control visible, false otherwise
     * @return {fabric.Object} thisArg
     * @chainable
     */
    setControlVisible: function(controlName, visible) {
      this._getControlsVisibility()[controlName] = visible;
      return this;
    },

    /**
     * Sets the visibility state of object controls.
     * @param {Object} [options] Options object
     * @param {Boolean} [options.bl] true to enable the bottom-left control, false to disable it
     * @param {Boolean} [options.br] true to enable the bottom-right control, false to disable it
     * @param {Boolean} [options.mb] true to enable the middle-bottom control, false to disable it
     * @param {Boolean} [options.ml] true to enable the middle-left control, false to disable it
     * @param {Boolean} [options.mr] true to enable the middle-right control, false to disable it
     * @param {Boolean} [options.mt] true to enable the middle-top control, false to disable it
     * @param {Boolean} [options.tl] true to enable the top-left control, false to disable it
     * @param {Boolean} [options.tr] true to enable the top-right control, false to disable it
     * @param {Boolean} [options.mtr] true to enable the middle-top-rotate control, false to disable it
     * @return {fabric.Object} thisArg
     * @chainable
     */
    setControlsVisibility: function(options) {
      options || (options = { });

      for (var p in options) {
        this.setControlVisible(p, options[p]);
      }
      return this;
    },

    /**
     * Returns the instance of the control visibility set for this object.
     * @private
     * @returns {Object}
     */
    _getControlsVisibility: function() {
      if (!this._controlsVisibility) {
        this._controlsVisibility = {
          tl: true,
          tr: true,
          br: true,
          bl: true,
          ml: true,
          mt: true,
          mr: true,
          mb: true,
          mtr: true
        };
      }
      return this._controlsVisibility;
    }
  });
})();<|MERGE_RESOLUTION|>--- conflicted
+++ resolved
@@ -20,12 +20,7 @@
     _findTargetCorner: function(pointer) {
       if (!this.hasControls || !this.active) return false;
 
-<<<<<<< HEAD
-      var pointer = this.canvas.getPointer(e, true),
-          ex = pointer.x,
-=======
       var ex = pointer.x,
->>>>>>> 53bf9d32
           ey = pointer.y,
           xPoints,
           lines;
@@ -281,7 +276,7 @@
 
       ctx.lineWidth = 1 / this.borderScaleFactor;
       
-      var vpt = this.canvas.viewportTransform,
+      var vpt = this.getViewportTransform(),
           wh = fabric.util.transformPoint(new fabric.Point(this.getWidth(), this.getHeight()), vpt, true),
           sxy = fabric.util.transformPoint(new fabric.Point(scaleX, scaleY), vpt, true),
           w = wh.x,
@@ -333,7 +328,7 @@
       var size = this.cornerSize,
           size2 = size / 2,
           strokeWidth2 = ~~(this.strokeWidth / 2), // half strokeWidth rounded down
-          wh = fabric.util.transformPoint(new fabric.Point(this.getWidth(), this.getHeight()), this.canvas.viewportTransform, true),
+          wh = fabric.util.transformPoint(new fabric.Point(this.getWidth(), this.getHeight()), this.getViewportTransform(), true),
           width = wh.x,
           height = wh.y,
           left = -(width / 2),
@@ -363,15 +358,9 @@
         top - scaleOffset - strokeWidth2 - padding);
 
       // bottom-left
-<<<<<<< HEAD
-      this._drawControl('tr', ctx, methodName,
+      this._drawControl('bl', ctx, methodName,
         left - scaleOffset - strokeWidth2 - padding,
         top + height + scaleOffsetSize + strokeWidth2 + padding);
-=======
-      this._drawControl('bl', ctx, methodName,
-        left - scaleOffsetX - strokeWidth2 - paddingX,
-        top + height + scaleOffsetSizeY + strokeWidth2 + paddingY);
->>>>>>> 53bf9d32
 
       // bottom-right
       this._drawControl('br', ctx, methodName,
@@ -391,15 +380,9 @@
           top + height + scaleOffsetSize + strokeWidth2 + padding);
 
         // middle-right
-<<<<<<< HEAD
-        this._drawControl('mb', ctx, methodName,
+        this._drawControl('mr', ctx, methodName,
           left + width + scaleOffsetSize + strokeWidth2 + padding,
           top + height/2 - scaleOffset);
-=======
-        this._drawControl('mr', ctx, methodName,
-          left + width + scaleOffsetSizeX + strokeWidth2 + paddingX,
-          top + height/2 - scaleOffsetY);
->>>>>>> 53bf9d32
 
         // middle-left
         this._drawControl('ml', ctx, methodName,
